{
  "name": "version-tracker",
<<<<<<< HEAD
  "version": "1.2.1",
=======
  "version": "2.0.0",
>>>>>>> e5433265
  "description": "",
  "main": "index.js",
  "scripts": {
    "test": "node ./index.js generate"
  },
  "keywords": [
    "version",
    "tracker",
    "track"
  ],
  "author": "Jeff Hykin",
  "license": "ISC",
  "bugs": {
    "url": "https://github.com/jeff-hykin/version-tracker/issues"
  },
  "homepage": "https://github.com/jeff-hykin/version-tracker#readme",
  "versionTracker": {
    "track": [
      {
        "name": "node",
        "versionCommands": [
          [
            "node",
            "--version"
          ]
        ]
      },
      {
        "name": "npm",
        "versionCommands": [
          [
            "npm",
            "-v"
          ]
        ]
      }
    ]
  },
  "bin": {
    "version-tracker": "./index.js"
  },
  "repository": {
    "type": "git",
    "url": "git+https://github.com/jeff-hykin/version-tracker.git"
  }
}<|MERGE_RESOLUTION|>--- conflicted
+++ resolved
@@ -1,10 +1,6 @@
 {
   "name": "version-tracker",
-<<<<<<< HEAD
-  "version": "1.2.1",
-=======
-  "version": "2.0.0",
->>>>>>> e5433265
+  "version": "2.0.1",
   "description": "",
   "main": "index.js",
   "scripts": {
